--- conflicted
+++ resolved
@@ -10,11 +10,8 @@
 - :bug: bootstrap script installs uv if missing
 
 ### Docs
-<<<<<<< HEAD
 - :memo: outline testing and linting expectations in the development guide
-=======
 - 📝 clarify Ruff commands in AGENTS instructions and development guide
->>>>>>> 9fa3dbaf
 
 ## [0.1.4] - 2025-09-10 (0.1.4)
 

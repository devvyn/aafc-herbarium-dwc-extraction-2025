--- conflicted
+++ resolved
@@ -1,22 +1,14 @@
-<<<<<<< HEAD
-"""Multilingual OCR engine using PaddleOCR models."""
-=======
 """PaddleOCR-backed multilingual OCR engine.
 
 This module wraps the :mod:`paddleocr` package to provide text extraction for
 multiple languages.  It iterates over the requested language codes and returns
 the first successful recognition result.
 """
->>>>>>> 1e53dec5
 
 from __future__ import annotations
 
 from pathlib import Path
-<<<<<<< HEAD
-from typing import List, Tuple
-=======
 from typing import Any, Dict, List, Tuple
->>>>>>> 1e53dec5
 
 from .. import register_task
 from ..errors import EngineError
@@ -24,31 +16,22 @@
 from ..language_codes import normalize_iso2
 
 
-<<<<<<< HEAD
-def image_to_text(image: Path, langs: List[str]) -> Tuple[str, List[float]]:
-    """Extract text from ``image`` using PaddleOCR for each language.
-=======
 def image_to_text(
     image: Path,
     langs: List[str],
     model_paths: Dict[str, str] | None = None,
 ) -> Tuple[str, List[float]]:
     """Extract multilingual text from ``image``.
->>>>>>> 1e53dec5
 
     Parameters
     ----------
     image:
         Path to the source image.
     langs:
-<<<<<<< HEAD
-        Language codes to apply sequentially. If empty, ``["en"]`` is used.
-=======
         Language codes to try in priority order.
     model_paths:
         Optional mapping of language codes to custom model paths.  Currently
         unused, reserved for future customization.
->>>>>>> 1e53dec5
     """
 
     try:  # pragma: no cover - optional dependency
@@ -56,15 +39,6 @@
     except Exception as exc:  # pragma: no cover - optional dependency
         raise EngineError("MISSING_DEPENDENCY", "paddleocr not available") from exc
 
-<<<<<<< HEAD
-    languages = langs or ["en"]
-    tokens: List[str] = []
-    confidences: List[float] = []
-
-    for lang in languages:
-        try:  # pragma: no cover - runtime failure
-            ocr = PaddleOCR(lang=lang, use_angle_cls=True)
-=======
     tokens: List[str] = []
     confidences: List[float] = []
     if langs:
@@ -87,7 +61,6 @@
 
     for lang, ocr in engines:
         try:  # pragma: no cover - runtime failure
->>>>>>> 1e53dec5
             result = ocr.ocr(str(image), cls=True)
         except Exception as exc:  # pragma: no cover - runtime failure
             raise EngineError("OCR_ERROR", str(exc)) from exc
@@ -96,11 +69,8 @@
             for _box, (text, conf) in line:
                 tokens.append(text)
                 confidences.append(float(conf))
-<<<<<<< HEAD
-=======
         if tokens:
             break
->>>>>>> 1e53dec5
 
     text = " ".join(tokens)
     return text, confidences
@@ -111,4 +81,4 @@
 # Static type checking helper
 _IMAGE_TO_TEXT_CHECK: ImageToTextEngine = image_to_text
 
-__all__ = ["image_to_text"]
+__all__ = ["image_to_text"]
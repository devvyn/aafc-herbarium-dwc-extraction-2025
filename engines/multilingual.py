<<<<<<< HEAD
"""Multilingual OCR engine using PaddleOCR models."""
=======
"""PaddleOCR-backed multilingual OCR engine."""
>>>>>>> 1e53dec5

from __future__ import annotations

from pathlib import Path
from typing import Dict, List, Tuple

from . import register_task
from .errors import EngineError
<<<<<<< HEAD
from .protocols import ImageToTextEngine


def image_to_text(image: Path, langs: List[str]) -> Tuple[str, List[float]]:
    """Extract text from ``image`` using PaddleOCR for each language."""

    try:  # pragma: no cover - optional dependency
        from paddleocr import PaddleOCR
    except Exception as exc:  # pragma: no cover - optional dependency
        raise EngineError("MISSING_DEPENDENCY", "paddleocr not available") from exc

    languages = langs or ["en"]
    tokens: List[str] = []
    confidences: List[float] = []

=======


def image_to_text(
    image: Path,
    langs: List[str],
    model_paths: Dict[str, str] | None = None,
) -> Tuple[str, List[float]]:
    """Extract multilingual text from ``image`` using PaddleOCR.

    Parameters
    ----------
    image:
        Path to the source image.
    langs:
        Language codes to try in priority order.
    model_paths:
        Optional mapping of language codes to custom model paths.  Currently
        unused but kept for API symmetry.
    """

    try:  # pragma: no cover - optional dependency
        from paddleocr import PaddleOCR
    except Exception as exc:  # pragma: no cover - optional dependency
        raise EngineError("MISSING_DEPENDENCY", "paddleocr not available") from exc

    tokens: List[str] = []
    confidences: List[float] = []
    languages = langs or ["en"]
>>>>>>> 1e53dec5
    for lang in languages:
        try:  # pragma: no cover - runtime failure
            ocr = PaddleOCR(lang=lang, use_angle_cls=True)
            result = ocr.ocr(str(image), cls=True)
        except Exception as exc:  # pragma: no cover - runtime failure
            raise EngineError("OCR_ERROR", str(exc)) from exc

        for line in result:
            for _box, (text, conf) in line:
                tokens.append(text)
                confidences.append(float(conf))
<<<<<<< HEAD
=======
        if tokens:
            break
>>>>>>> 1e53dec5

    text = " ".join(tokens)
    return text, confidences


register_task("image_to_text", "multilingual", __name__, "image_to_text")

# Static type checking helper
_IMAGE_TO_TEXT_CHECK: ImageToTextEngine = image_to_text

__all__ = ["image_to_text"]
<|MERGE_RESOLUTION|>--- conflicted
+++ resolved
@@ -1,8 +1,4 @@
-<<<<<<< HEAD
-"""Multilingual OCR engine using PaddleOCR models."""
-=======
 """PaddleOCR-backed multilingual OCR engine."""
->>>>>>> 1e53dec5
 
 from __future__ import annotations
 
@@ -11,23 +7,6 @@
 
 from . import register_task
 from .errors import EngineError
-<<<<<<< HEAD
-from .protocols import ImageToTextEngine
-
-
-def image_to_text(image: Path, langs: List[str]) -> Tuple[str, List[float]]:
-    """Extract text from ``image`` using PaddleOCR for each language."""
-
-    try:  # pragma: no cover - optional dependency
-        from paddleocr import PaddleOCR
-    except Exception as exc:  # pragma: no cover - optional dependency
-        raise EngineError("MISSING_DEPENDENCY", "paddleocr not available") from exc
-
-    languages = langs or ["en"]
-    tokens: List[str] = []
-    confidences: List[float] = []
-
-=======
 
 
 def image_to_text(
@@ -56,7 +35,6 @@
     tokens: List[str] = []
     confidences: List[float] = []
     languages = langs or ["en"]
->>>>>>> 1e53dec5
     for lang in languages:
         try:  # pragma: no cover - runtime failure
             ocr = PaddleOCR(lang=lang, use_angle_cls=True)
@@ -68,11 +46,8 @@
             for _box, (text, conf) in line:
                 tokens.append(text)
                 confidences.append(float(conf))
-<<<<<<< HEAD
-=======
         if tokens:
             break
->>>>>>> 1e53dec5
 
     text = " ".join(tokens)
     return text, confidences
@@ -80,7 +55,4 @@
 
 register_task("image_to_text", "multilingual", __name__, "image_to_text")
 
-# Static type checking helper
-_IMAGE_TO_TEXT_CHECK: ImageToTextEngine = image_to_text
-
-__all__ = ["image_to_text"]
+__all__ = ["image_to_text"]